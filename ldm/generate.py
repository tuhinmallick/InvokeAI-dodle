--- conflicted
+++ resolved
@@ -146,11 +146,7 @@
             esrgan=None,
             free_gpu_mem=False,
             safety_checker:bool=False,
-<<<<<<< HEAD
             max_loaded_models:int=2,
-=======
-            max_loaded_models:int=3,
->>>>>>> 9a15a89e
             # these are deprecated; if present they override values in the conf file
             weights = None,
             config = None,
