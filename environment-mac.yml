--- conflicted
+++ resolved
@@ -3,21 +3,12 @@
   - pytorch
   - conda-forge
 dependencies:
-<<<<<<< HEAD
-  - python>=3.9, <3.10
-  - pip>=22.2
-
-  # pytorch left unpinned
-  - pytorch
-  - torchvision
-=======
   - python=3.9.13
   - pip=22.2.2
 
   - pytorch=1.12.1
   - torchvision=0.13.1
 
->>>>>>> aa247e68
   # I suggest to keep the other deps sorted for convenience.
   # To determine what the latest versions should be, run:
   #
@@ -25,38 +16,12 @@
   # sed -E 's/invokeai/invokeai-updated/;20,99s/- ([^=]+)==.+/- \1/' environment-mac.yml > environment-mac-updated.yml
   # CONDA_SUBDIR=osx-arm64 conda env create -f environment-mac-updated.yml && conda list -n invokeai-updated | awk ' {print "  - " $1 "==" $2;} '
   # ```
-<<<<<<< HEAD
-  - albumentations
-  - coloredlogs
-  - einops
-  - grpcio
-  - humanfriendly
-  - imageio
-  - imageio-ffmpeg
-  - imgaug
-  - kornia
-  - mpmath
-  - nomkl
-  - numpy
-  - omegaconf
-  - openh264
-  - onnx
-  - onnxruntime
-  - pudb
-  - pytorch-lightning
-  - scipy
-  - streamlit
-  - sympy
-  - tensorboard
-  - torchmetrics
-=======
 
   - albumentations=1.2.1
   - coloredlogs=15.0.1
   - diffusers=0.6.0
   - einops=0.4.1
   - grpcio=1.46.4
-  - getpass_asterisk
   - humanfriendly=10.0
   - imageio=2.21.2
   - imageio-ffmpeg=0.4.7
@@ -85,21 +50,11 @@
   - send2trash=1.8.0
   - transformers=4.23.1
   - torch-fidelity=0.3.0
->>>>>>> aa247e68
   - pip:
+      - getpass_asterisk
       - dependency_injector==4.40.0
-<<<<<<< HEAD
-      - eventlet==0.33.1
-      - protobuf==3.19.6
-=======
->>>>>>> aa247e68
       - realesrgan==0.2.5.0
       - test-tube==0.7.5
-<<<<<<< HEAD
-      - transformers==4.21.3
-      - torch-fidelity==0.3.0
-=======
->>>>>>> aa247e68
       - -e git+https://github.com/CompVis/taming-transformers.git@master#egg=taming-transformers
       - -e git+https://github.com/openai/CLIP.git@main#egg=clip
       - -e git+https://github.com/Birch-san/k-diffusion.git@mps#egg=k_diffusion
