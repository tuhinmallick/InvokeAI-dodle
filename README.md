--- conflicted
+++ resolved
@@ -1,19 +1,14 @@
-<<<<<<< HEAD
-<div align="center">
-=======
 <h1 align='center'><b>InvokeAI: A Stable Diffusion Toolkit</b></h1>
->>>>>>> a22ae23e
 
 # Stable Diffusion Dream Script
 
 ![project logo](docs/assets/logo.png)
 
-<<<<<<< HEAD
 <p align='center'>
   <a href="https://discord.gg/ZmtBAhwWhy"><img src="docs/assets/join-us-on-discord-image.png"/></a>
 </p>
 
-# **Stable Diffusion Dream Script**
+# **InvokeAI - A Stable Diffusion Toolkit**
 [![discord badge]][discord link]
 
 [![latest release badge]][latest release link] [![github stars badge]][github stars link] [![github forks badge]][github forks link]
@@ -52,31 +47,6 @@
 requests. Be sure to use the provided templates. They will help aid diagnose issues faster._
 
 ## Table of Contents
-=======
-<p align="center">
-    <img src="https://img.shields.io/github/last-commit/invoke-ai/InvokeAI?logo=Python&logoColor=green&style=for-the-badge" alt="last-commit"/>
-    <img src="https://img.shields.io/github/stars/invoke-ai/InvokeAI?logo=GitHub&style=for-the-badge" alt="stars"/>
-    <br>
-    <img src="https://img.shields.io/github/issues/invoke-ai/InvokeAI?logo=GitHub&style=for-the-badge" alt="issues"/>
-    <img src="https://img.shields.io/github/issues-pr/invoke-ai/InvokeAI?logo=GitHub&style=for-the-badge" alt="pull-requests"/>
-</p>
-
-This is a fork of
-[CompVis/stable-diffusion](https://github.com/CompVis/stable-diffusion),
-the open source text-to-image generator. It provides a streamlined
-process with various new features and options to aid the image
-generation process. It runs on Windows, Mac and Linux machines,
-and runs on GPU cards with as little as 4 GB or RAM.
-
-_Note: This fork is rapidly evolving. Please use the
-[Issues](https://github.com/invoke-ai/InvokeAI/issues) tab to
-report bugs and make feature requests. Be sure to use the provided
-templates. They will help aid diagnose issues faster._
-
-_This repository was formally known as /stable-diffusion_
-
-# **Table of Contents**
->>>>>>> a22ae23e
 
 1. [Installation](#installation)
 2. [Hardware Requirements](#hardware-requirements)
